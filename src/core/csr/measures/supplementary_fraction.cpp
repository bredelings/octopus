--- conflicted
+++ resolved
@@ -32,35 +32,19 @@
 Measure::ResultType SupplementaryFraction::do_evaluate(const VcfRecord& call, const FacetMap& facets) const
 {
     const auto& samples = get_value<Samples>(facets.at("Samples"));
-<<<<<<< HEAD
     const auto& alleles = get_value<Alleles>(facets.at("Alleles"));
     const auto& assignments = get_value<ReadAssignments>(facets.at("ReadAssignments")).alleles;
-    std::vector<boost::optional<double>> result {};
-    result.reserve(samples.size());
-    for (const auto& sample : samples) {
+    Array<Optional<ValueType>> result(samples.size());
+    for (std::size_t s {0}; s < samples.size(); ++s) {
+        const auto& sample = samples[s];
         const auto sample_alleles = get_alt(alleles, call, sample);
-        boost::optional<double> sample_result {};
         if (!sample_alleles.empty()) {
-            sample_result = 0;
+            double sample_result {0};
             for (const auto& allele : sample_alleles) {
                 const auto& allele_support = assignments.at(sample).at(allele);
                 if (!allele_support.empty()) {
                     auto allele_supplementary_fraction = static_cast<double>(count_supplementary(allele_support)) / allele_support.size();
-                    *sample_result += std::max(*sample_result, allele_supplementary_fraction);
-=======
-    const auto& assignments = get_value<ReadAssignments>(facets.at("ReadAssignments"));
-    Array<Optional<ValueType>> result(samples.size());
-    for (std::size_t s {0}; s < samples.size(); ++s) {
-        const auto& sample = samples[s];
-        const auto alleles = get_called_alt_alleles(call, sample);
-        if (!alleles.empty()) {
-            const auto sample_allele_support = compute_allele_support(alleles, assignments, sample);
-            double sample_result {0};
-            for (const auto& p : sample_allele_support) {
-                if (!p.second.empty()) {
-                    auto allele_supplementary_fraction = static_cast<double>(count_supplementary(p.second)) / p.second.size();
                     sample_result += std::max(sample_result, allele_supplementary_fraction);
->>>>>>> 7f1abb4a
                 }
             }
             result[s] = sample_result;
