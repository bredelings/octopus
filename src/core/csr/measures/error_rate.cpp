// Copyright (c) 2015-2020 Daniel Cooke
// Use of this source code is governed by the MIT license that can be found in the LICENSE file.

#include "error_rate.hpp"

#include <numeric>
#include <algorithm>
#include <iterator>
#include <map>
#include <cstddef>

#include <boost/variant.hpp>

#include "basics/cigar_string.hpp"
#include "basics/aligned_read.hpp"
#include "core/types/haplotype.hpp"
#include "io/variant/vcf_record.hpp"
#include "../facets/samples.hpp"
#include "../facets/read_assignments.hpp"

namespace octopus { namespace csr {

const std::string ErrorRate::name_ = "ER";

std::unique_ptr<Measure> ErrorRate::do_clone() const
{
    return std::make_unique<ErrorRate>(*this);
}

Measure::ValueType ErrorRate::get_value_type() const
{
    return double {};
}

namespace {

boost::optional<double> 
compute_error_rate(const Facet::SupportMaps::HaplotypeSupportMaps& assignments, const GenomicRegion& region) noexcept
{
    std::size_t error_bases {0}, total_bases {0};
    for (const auto& p : assignments.assigned_wrt_haplotype) {
        for (const auto& read : overlap_range(p.second, region)) {
            error_bases += sum_non_matches(read.cigar());
            total_bases += sequence_size(read);
        }
    }
    for (const auto& read : overlap_range(assignments.ambiguous_wrt_haplotype, region)) {
        error_bases += sum_non_matches(read.read.cigar());
        total_bases += sequence_size(read.read);
    }
    if (total_bases > 0) {
        return static_cast<double>(error_bases) / total_bases;
    } else {
        return boost::none;
    }
}

} // namespace

Measure::ResultType ErrorRate::do_evaluate(const VcfRecord& call, const FacetMap& facets) const
{
    const auto& samples = get_value<Samples>(facets.at("Samples"));
<<<<<<< HEAD
    const auto& assignments = get_value<ReadAssignments>(facets.at("ReadAssignments")).haplotypes;
    std::vector<boost::optional<double>> result {};
    result.reserve(samples.size());
    for (const auto& sample : samples) {
        result.push_back(compute_error_rate(assignments.at(sample), mapped_region(call)));
=======
    const auto& assignments = get_value<ReadAssignments>(facets.at("ReadAssignments"));
    Array<Optional<ValueType>> result {};
    result.reserve(samples.size());
    for (const auto& sample : samples) {
        result.emplace_back(compute_error_rate(assignments, sample, mapped_region(call)));
>>>>>>> 7f1abb4a
    }
    return result;
}

Measure::ResultCardinality ErrorRate::do_cardinality() const noexcept
{
    return ResultCardinality::samples;
}

const std::string& ErrorRate::do_name() const
{
    return name_;
}

std::string ErrorRate::do_describe() const
{
    return "Error rate in reads overlapping the site";
}

std::vector<std::string> ErrorRate::do_requirements() const
{
    return {"Samples", "ReadAssignments"};
}
    
} // namespace csr
} // namespace octopus<|MERGE_RESOLUTION|>--- conflicted
+++ resolved
@@ -60,19 +60,11 @@
 Measure::ResultType ErrorRate::do_evaluate(const VcfRecord& call, const FacetMap& facets) const
 {
     const auto& samples = get_value<Samples>(facets.at("Samples"));
-<<<<<<< HEAD
     const auto& assignments = get_value<ReadAssignments>(facets.at("ReadAssignments")).haplotypes;
-    std::vector<boost::optional<double>> result {};
-    result.reserve(samples.size());
-    for (const auto& sample : samples) {
-        result.push_back(compute_error_rate(assignments.at(sample), mapped_region(call)));
-=======
-    const auto& assignments = get_value<ReadAssignments>(facets.at("ReadAssignments"));
     Array<Optional<ValueType>> result {};
     result.reserve(samples.size());
     for (const auto& sample : samples) {
-        result.emplace_back(compute_error_rate(assignments, sample, mapped_region(call)));
->>>>>>> 7f1abb4a
+        result.emplace_back(compute_error_rate(assignments.at(sample), mapped_region(call)));
     }
     return result;
 }
