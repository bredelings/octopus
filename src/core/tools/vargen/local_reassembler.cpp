--- conflicted
+++ resolved
@@ -874,25 +874,11 @@
 
 std::vector<Assembler::Variant> decompose_complex(Assembler::Variant v, const std::vector<Repeat>& reference_repeats)
 {
-<<<<<<< HEAD
     auto result = try_to_split_repeats(v, reference_repeats);
     if (!is_fully_decomposed(v)) {
         utils::append(decompose_with_aligner(std::move(v)), result);
     }
     return result;
-=======
-    //auto repeat_structure = find_repeats(v);
-    const Model model {4, -6, -8, -1};
-    return decompose_with_aligner(std::move(v), model);
-//    auto result = try_to_split_repeats(v, reference, repeat_structure);
-//    if (!is_fully_decomposed(v)) {
-//        if (!result.empty()) {
-//            repeat_structure = find_repeats(v);
-//        }
-//        return decompose_with_aligner(std::move(v), repeat_structure);
-//    }
-//    return result;
->>>>>>> be637c3c
 }
 
 std::vector<Assembler::Variant> decompose(Assembler::Variant v, const std::vector<Repeat>& reference_repeats)
