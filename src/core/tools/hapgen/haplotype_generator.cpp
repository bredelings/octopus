// Copyright (c) 2015-2019 Daniel Cooke
// Use of this source code is governed by the MIT license that can be found in the LICENSE file.

#include "haplotype_generator.hpp"

#include <algorithm>
#include <deque>
#include <iterator>
#include <numeric>
#include <cmath>
#include <cassert>

#include <boost/range/iterator_range.hpp>

#include "core/types/variant.hpp"
#include "core/types/haplotype.hpp"
#include "concepts/mappable.hpp"
#include "utils/mappable_algorithms.hpp"
#include "utils/append.hpp"

#include <iostream> // DEBUG
#include "timers.hpp"

#define _unused(x) ((void)(x))

namespace octopus { namespace coretools {

// HaplotypeOverflow

HaplotypeGenerator::HaplotypeOverflow::HaplotypeOverflow(GenomicRegion region, std::size_t size)
: runtime_error{"HaplotypeOverflowError"}
, region_{std::move(region)}
, size_{size}
, message_{} {}

const char *HaplotypeGenerator::HaplotypeOverflow::what() const noexcept
{
    return runtime_error::what();
}

const GenomicRegion& HaplotypeGenerator::HaplotypeOverflow::region() const noexcept
{
    return region_;
}

std::size_t HaplotypeGenerator::HaplotypeOverflow::size() const noexcept
{
    return size_;
}

// HaplotypeGenerator

namespace {

auto max_included(const unsigned max_haplotypes) noexcept
{
    return 2 * static_cast<unsigned>(std::max(1.0, std::log2(std::max(max_haplotypes, 1u)))) - 1;
}

auto get_walker_policy(const HaplotypeGenerator::Policies::Extension policy) noexcept
{
    using HGP = HaplotypeGenerator::Policies::Extension;
    using GWP = GenomeWalker::ExtensionPolicy;
    switch (policy) {
        case HGP::conservative:
            return GWP::includeIfWithinReadLengthOfFirstIncluded;
        case HGP::normal:
            return GWP::includeIfAllSamplesSharedWithFrontier;
        case HGP::optimistic:
            return GWP::includeIfAnySampleSharedWithFrontier;
        case HGP::aggressive:
            return GWP::noLimit;
        default:
            return GWP::includeIfAllSamplesSharedWithFrontier; // prevents compiler warning
    }
}

auto get_walker_policy(const HaplotypeGenerator::Policies::Lagging policy) noexcept
{
    using HGP = HaplotypeGenerator::Policies::Lagging;
    using GWP = GenomeWalker::IndicatorPolicy;
    switch (policy) {
        case HGP::none:
            return GWP::includeNone;
        case HGP::conservative:
        case HGP::moderate:
        case HGP::normal:
            return GWP::includeIfSharedWithNovelRegion;
        case HGP::aggressive:
            return GWP::includeIfLinkableToNovelRegion;
        default:
            return GWP::includeIfSharedWithNovelRegion; // prevents compiler warning
    }
}

auto get_contig(const MappableFlatSet<Variant>& candidates)
{
    if (!candidates.empty()) {
        return contig_name(candidates.front());
    } else {
        throw std::runtime_error{"HaplotypeGenerator: not supplied with any candidates"};
    }
}

auto decompose(const MappableFlatSet<Variant>& variants)
{
    std::vector<Allele> alleles{};
    alleles.reserve(2 * variants.size());
    for (const auto& variant : variants) {
        alleles.push_back(variant.ref_allele());
        alleles.push_back(variant.alt_allele());
    }
    return MappableFlatSet<Allele>{
    std::make_move_iterator(std::begin(alleles)),
    std::make_move_iterator(std::end(alleles))
    };
}

auto make_lagged_walker(const HaplotypeGenerator::Policies& policies)
{
    return GenomeWalker{
    max_included(policies.haplotype_limits.target),
    get_walker_policy(policies.lagging),
    get_walker_policy(policies.extension)
    };
}

bool all_empty(const ReadMap& reads) noexcept
{
    return std::all_of(std::cbegin(reads), std::cend(reads), [](const auto& p) noexcept { return p.second.empty(); });
}

} // namespace

// public members

HaplotypeGenerator::HaplotypeGenerator(const ReferenceGenome& reference,
                                       const MappableFlatSet<Variant>& candidates,
                                       const ReadMap& reads,
                                       boost::optional<const TemplateMap&> read_templates,
                                       boost::optional<const ReadPipe::Report&> reads_report,
                                       Policies policies,
<<<<<<< HEAD
                                       DenseVariationDetector dense_variation_detector)
: policies_{std::move(policies)}
, tree_{get_contig(candidates), reference}
, default_walker_{
max_included(policies_.haplotype_limits.target),
GenomeWalker::IndicatorPolicy::includeNone,
get_walker_policy(policies.extension)
}
, holdout_walker_{
max_included(policies_.haplotype_limits.target),
GenomeWalker::IndicatorPolicy::includeAll,
get_walker_policy(policies.extension)
}
, lagged_walker_{}
, alleles_{decompose(candidates)}
, reads_{reads}
, read_templates_ {read_templates}
, next_active_region_{}
, active_holdouts_{}
, holdout_region_{}
, previous_holdout_regions_{}
, haplotype_blocks_ {}
, active_haplotype_blocks_ {}
, debug_log_{logging::get_debug_log()}
, trace_log_{logging::get_trace_log()}
=======
                                       BadRegionDetector dense_variation_detector)
: policies_ {std::move(policies)}
, tree_ {get_contig(candidates), reference}
, default_walker_ {
    max_included(policies_.haplotype_limits.target),
    GenomeWalker::IndicatorPolicy::includeNone,
    get_walker_policy(policies.extension)
}
, holdout_walker_ {
    max_included(policies_.haplotype_limits.target),
    GenomeWalker::IndicatorPolicy::includeAll,
    get_walker_policy(policies.extension)
  }
, lagged_walker_ {}
, alleles_ {decompose(candidates)}
, reads_ {reads}
, next_active_region_ {}
, active_holdouts_ {}
, holdout_region_ {}
, previous_holdout_regions_ {}
, debug_log_ {logging::get_debug_log()}
, trace_log_ {logging::get_trace_log()}
>>>>>>> 5d34d155
{
    assert(!candidates.empty());
    assert(!alleles_.empty());
    if (policies.lagging != Policies::Lagging::none) {
        lagged_walker_ = make_lagged_walker(policies);
    }
    if (!all_empty(reads_)) {
        const auto dense_regions = dense_variation_detector.detect(candidates, reads, reads_report);
        for (const auto& dense : dense_regions) {
            if (dense.action == BadRegionDetector::BadRegion::RecommendedAction::skip) {
                if (debug_log_) {
                    stream(*debug_log_) << "Erasing " << count_contained(alleles_, dense.region)
                                        << " alleles in dense region " << dense.region;
                }
                alleles_.erase_contained(dense.region);
            } else if (is_lagging_enabled()) {
                lagging_exclusion_zones_.insert(dense.region);
            }
        }
        if (!lagging_exclusion_zones_.empty() && debug_log_) {
            auto log = stream(*debug_log_);
            log << "Found lagging exclusion zones: ";
            for (const auto& zone : lagging_exclusion_zones_) log << zone << " ";
        }
        if (alleles_.empty()) {
            alleles_.insert(candidates.back().ref_allele());
        }
    }
    rightmost_allele_ = alleles_.rightmost();
    active_region_ = head_region(alleles_.leftmost());
    if (active_region_.begin() != 0) {
        active_region_ = shift(active_region_, -1);
    }
}

auto make_haplotype_blocks(std::vector<Haplotype> haplotypes)
{
    auto blocks = segment_by_overlapped_move(haplotypes);
    std::deque<MappableBlock<Haplotype>> result{};
    for (auto& block : blocks) {
        const auto block_region = encompassing_region(block);
        for (Haplotype& haplotype : block) {
            if (!is_same_region(haplotype, block_region)) {
                haplotype = remap(haplotype, block_region);
            }
        }
        result.emplace_back(std::move(block));
    }
    return result;
}

namespace {

template <typename ForwardIt, typename MappableTp>
auto find_first_exact_overlap(ForwardIt first, ForwardIt last, const MappableTp& mappable)
{
    return std::find_if(first, last, [&](const auto& m) { return is_same_region(m, mappable); });
}

template <typename Container, typename MappableTp>
auto find_first_exact_overlap(const Container& container, const MappableTp& mappable)
{
    return find_first_exact_overlap(std::cbegin(container), std::cend(container), mappable);
}

bool has_rhs_sandwich_insertion(const MappableFlatSet<Allele>& alleles, const GenomicRegion& active_region)
{
    const auto insertion_region = tail_region(active_region);
    const auto active_tails = overlap_range(alleles, insertion_region);
    if (empty(active_tails)) return false;
    const auto insertion_itr = find_first_exact_overlap(active_tails, insertion_region);
    if (insertion_itr != std::cend(active_tails)) {
        return begins_before(active_tails.front(), insertion_region) &&
               ends_before(insertion_region, active_tails.back());
    } else {
        return false;
    }
}

} // namespace

HaplotypeGenerator::HaplotypePacket HaplotypeGenerator::generate()
{
    if (is_finished()) return {{active_region_}, boost::none, boost::none};
    populate_tree();
    auto haplotypes = tree_.extract_haplotypes(calculate_haplotype_region());
    cleanup_tree();
    return {std::move(haplotypes), active_region_, backtrack_region()};
}

boost::optional<GenomicRegion> HaplotypeGenerator::peek_next_active_region() const
{
    if (in_holdout_mode()) return boost::none;
    update_next_active_region();
    return *next_active_region_;
}

void HaplotypeGenerator::clear_progress() noexcept
{
    if (is_backtracking_enabled()) cache_active_haplotypes();
    tree_.clear();
    reset_next_active_region();
    if (in_holdout_mode()) {
        clear_holdouts();
    }
    GenomicRegion passed_region{active_region_.contig_name(), 0, active_region_.begin()};
    alleles_.erase_contained(passed_region);
}

void HaplotypeGenerator::jump(GenomicRegion region)
{
    clear_progress();
    next_active_region_ = std::move(region);
    prepare_for_next_active_region();
}

void HaplotypeGenerator::remove(const GenomicRegion& region)
{
    if (debug_log_) stream(*debug_log_) << "Removing haplotypes in " << region;
    safe_clear_tree(region);
    reset_next_active_region();
}

bool HaplotypeGenerator::removal_has_impact() const
{
    if (in_holdout_mode() || is_backtracking_enabled()) return true;
    if (!is_lagging_enabled(active_region_) || contains(active_region_, rightmost_allele_)) return false;
    const auto max_lagged_region = lagged_walker_->walk(active_region_, reads_, alleles_);
    return overlaps(max_lagged_region, active_region_);
}

unsigned HaplotypeGenerator::max_removal_impact() const
{
    if (in_holdout_mode() || is_backtracking_enabled()) return tree_.num_haplotypes();
    if (!is_lagging_enabled(active_region_) || contains(active_region_, rightmost_allele_)) return 0;
    const auto max_lagged_region = lagged_walker_->walk(active_region_, reads_, alleles_);
    if (!overlaps(max_lagged_region, active_region_)) return 0;
    const auto novel_region = right_overhang_region(max_lagged_region, active_region_);
    const auto num_novel_alleles = count_overlapped(alleles_, novel_region);
    if (num_novel_alleles == 0) return 0;
    unsigned num_leftover_haplotypes{0};
    static auto max_exponent = static_cast<unsigned>(std::log2(std::numeric_limits<unsigned>::max()));
    if (num_novel_alleles / 2 < max_exponent) {
        const auto max_new_haplotypes = std::max(static_cast<unsigned>(std::exp2(num_novel_alleles / 2)), 1u);
        num_leftover_haplotypes = policies_.haplotype_limits.target / max_new_haplotypes;
    }
    const auto cur_num_haplotypes = tree_.num_haplotypes();
    if (cur_num_haplotypes > num_leftover_haplotypes) {
        return cur_num_haplotypes - num_leftover_haplotypes;
    }
    return cur_num_haplotypes;
}

void HaplotypeGenerator::collapse(const HaplotypeBlock& haplotypes)
{
    if ((is_backtracking_enabled() || is_active_region_lagged()) && haplotypes.size() < tree_.num_haplotypes()) {
        reset_next_active_region();
        prune_unique(haplotypes, tree_);
        if (debug_log_)
            stream(*debug_log_) << "There are " << tree_.num_haplotypes() << " left in the tree after collapsing "
                                << haplotypes.size() << " haplotypes";
    }
}

// private methods

bool HaplotypeGenerator::is_lagging_enabled() const noexcept
{
    return lagged_walker_ != boost::none;
}

bool HaplotypeGenerator::is_lagging_enabled(const GenomicRegion& region) const
{
    return is_lagging_enabled() && !has_overlapped(lagging_exclusion_zones_, region);
}

bool HaplotypeGenerator::is_backtracking_enabled() const noexcept
{
    return policies_.backtrack != Policies::Backtrack::none;
}

bool HaplotypeGenerator::is_backtrack_active() const noexcept
{
    return !active_haplotype_blocks_.empty();
}

bool HaplotypeGenerator::is_active_region_lagged() const
{
    if (in_holdout_mode()) return true;
    if (!is_lagging_enabled(active_region_)) return false;
    if (alleles_.empty()) return false;
    const auto next_lagged_region = lagged_walker_->walk(active_region_, reads_, alleles_);
    return overlaps(active_region_, next_lagged_region);
}

void HaplotypeGenerator::reset_next_active_region() const noexcept
{
    next_active_region_ = boost::none;
}

void HaplotypeGenerator::update_next_active_region() const
{
    if (!next_active_region_) {
        if (is_lagging_enabled(active_region_) || in_holdout_mode()) {
            // If we are in holdout mode then lagging is required
            update_lagged_next_active_region();
        } else {
            next_active_region_ = default_walker_.walk(active_region_, reads_, alleles_);
        }
    }
    assert(in_holdout_mode() || active_region_ <= *next_active_region_);
}

namespace {

template <typename Range>
bool can_remove_entire_passed_region(const GenomicRegion& current_active_region,
                                     const GenomicRegion& next_active_region,
                                     const Range& passed_alleles)
{
    return passed_alleles.empty() || !overlaps(rightmost_region(passed_alleles), next_active_region);
}

template <typename Range>
bool requires_staged_removal(const Range& passed_alleles)
{
    if (passed_alleles.empty() || !is_empty_region(passed_alleles.back())) {
        return false;
    }
    const auto last = crend(passed_alleles);
    const auto& last_passed_allele = passed_alleles.back();
    const auto it = std::find_if_not(std::next(crbegin(passed_alleles)), last,
                                     [&last_passed_allele] (const auto& allele) {
                                         return is_same_region(allele, last_passed_allele);
                                     });
    return it != last && is_position(*it);
}

template <typename T>
void pop_front(std::vector<T>& v) {
    assert(!v.empty());
    v.erase(std::cbegin(v));
}

} // namespace

GenomicRegion HaplotypeGenerator::find_max_lagged_region() const
{
    if (in_holdout_mode()) {
        return holdout_walker_.walk(active_region_, reads_, alleles_);
    } else {
        return lagged_walker_->walk(active_region_, reads_, alleles_);
    }
}

namespace {

bool try_extend_tree_without_removal(HaplotypeTree& tree, const GenomicRegion& active_region,
                                     const MappableFlatSet<Allele>& alleles,
                                     const GenomicRegion& max_lagged_region,
                                     const unsigned haplotype_limit)
{
    const auto novel_region = right_overhang_region(max_lagged_region, active_region);
    const auto novel_alleles = overlap_range(alleles, novel_region);
    const auto last_added = extend_tree_until(novel_alleles, tree, haplotype_limit);
    if (last_added == std::cend(novel_alleles)) {
        return true;
    } else {
        tree.clear(novel_region); // undo previous extension
        return false;
    }
}

void safe_clear_passed(HaplotypeTree& tree, const GenomicRegion& active_region,
                       const MappableFlatSet<Allele>& alleles, const GenomicRegion& max_lagged_region)
{
    const auto passed_region = left_overhang_region(active_region, max_lagged_region);
    const auto passed_alleles = overlap_range(alleles, passed_region);
    if (can_remove_entire_passed_region(active_region, max_lagged_region, passed_alleles)) {
        tree.clear(passed_region);
    } else if (requires_staged_removal(passed_alleles)) {
        const auto first_removal_region = expand_rhs(passed_region, -1);
        tree.clear(first_removal_region);
        tree.clear(tail_region(first_removal_region));
    } else {
        tree.clear(expand_rhs(passed_region, -1));
    }
}

bool has_duplicate_insertion(const std::vector<GenomicRegion>& indicator_blocks, const std::vector<GenomicRegion>& novel_blocks)
{
    return is_empty(novel_blocks.front()) && are_adjacent(indicator_blocks.back(), novel_blocks.front());
}

auto max_ref_distance(const GenomicRegion& region, const MappableFlatSet<Allele>& alleles)
{
    const auto contained = contained_range(alleles, region);
    auto itr = std::max_element(std::cbegin(contained), std::cend(contained),
                                [] (const auto& lhs, const auto& rhs) {
                                    return reference_distance(lhs) < reference_distance(rhs);
                                });
    return reference_distance(*itr);
}

auto max_ref_distance(const GenomicRegion& region, const HaplotypeTree& tree)
{
    HaplotypeTree::HaplotypeLength min_length, max_length;
    std::tie(min_length, max_length) = minmax_haplotype_lengths(tree, region);
    if (min_length == max_length) {
        return HaplotypeTree::HaplotypeLength {0};
    } else {
        if (min_length <= size(region) && size(region) <= max_length) {
            return std::max(max_length - size(region), size(region) - min_length);
        } else if (min_length <= size(region)) {
            return size(region) - min_length;
        } else if (size(region) <= max_length) {
            return max_length - size(region);
        } else {
            return HaplotypeTree::HaplotypeLength {0};
        }
    }
}

GenomicRegion::Size max_ref_distance(const GenomicRegion& region, const MappableFlatSet<Allele>& alleles, const HaplotypeTree& tree)
{
    if (max_ref_distance(region, alleles) > 0) {
        return max_ref_distance(region, tree);
    } else {
        return 0;
    }
}

std::vector<unsigned> get_max_ref_distances(const std::vector<GenomicRegion>& regions, const MappableFlatSet<Allele>& alleles,
                                            const HaplotypeTree& tree)
{
    std::vector<unsigned> result(regions.size());
    std::transform(std::cbegin(regions), std::cend(regions), std::begin(result),
                   [&] (const auto& region) { return max_ref_distance(region, alleles, tree); });
    return result;
}

std::vector<GenomicRegion> get_joined_blocks(const std::vector<GenomicRegion>& blocks,
                                             const MappableFlatSet<Allele>& alleles,
                                             const HaplotypeTree& tree)
{
    std::vector<GenomicRegion> expanded_blocks {};
    expanded_blocks.reserve(blocks.size());
    for (const auto& block : blocks) {
        auto ref_dist = max_ref_distance(block, alleles, tree);
        if (ref_dist > 0) expanded_blocks.push_back(expand(block, ref_dist));
    }
    if (expanded_blocks.empty()) return blocks;
    std::sort(std::begin(expanded_blocks), std::end(expanded_blocks));
    std::vector<GenomicRegion> interacting_expanded_blocks {};
    interacting_expanded_blocks.reserve(expanded_blocks.size());
    std::copy_if(std::begin(expanded_blocks), std::end(expanded_blocks), std::back_inserter(interacting_expanded_blocks),
                 [&] (const auto& block) { return count_overlapped(expanded_blocks, block) > 1; });
    if (interacting_expanded_blocks.empty()) return blocks;
    const auto join_regions = extract_covered_regions(interacting_expanded_blocks);
    std::vector<GenomicRegion> result {};
    result.reserve(blocks.size());
    auto last_block = std::cbegin(blocks);
    for (auto&& join_region : join_regions) {
        auto joined = bases(contained_range(last_block, std::cend(blocks), join_region));
        result.insert(std::cend(result), last_block, std::begin(joined));
        result.push_back(closed_region(joined.front(), joined.back()));
        last_block = std::end(joined);
    }
    result.insert(std::cend(result), last_block, std::cend(blocks));
    return result;
}

bool requires_exclusion_zone(const GenomicRegion& region, const MappableFlatSet<Allele>& alleles,
                             const HaplotypeTree& tree, const Haplotype::NucleotideSequence::size_type ref_distance_join_threshold)
{
    return max_ref_distance(region, alleles) > ref_distance_join_threshold
           && max_ref_distance(region, tree) > ref_distance_join_threshold;
}

boost::optional<GenomicRegion>
get_exclusion_zone(const GenomicRegion& region, const MappableFlatSet<Allele>& alleles,
                   const HaplotypeTree& tree, const Haplotype::NucleotideSequence::size_type ref_distance_join_threshold)
{
    if (requires_exclusion_zone(region, alleles, tree, ref_distance_join_threshold)) {
        return expand(region, 2 * ref_distance_join_threshold);
    } else {
        return boost::none;
    }
}

std::vector<GenomicRegion>
get_exclusion_zones(const std::vector<GenomicRegion>& regions, const MappableFlatSet<Allele>& alleles,
                    const HaplotypeTree& tree, const Haplotype::NucleotideSequence::size_type ref_distance_join_threshold)
{
    std::vector<GenomicRegion> result {};
    result.reserve(regions.size());
    for (const auto& region : regions) {
        auto exclusion_zone = get_exclusion_zone(region, alleles, tree, ref_distance_join_threshold);
        if (exclusion_zone) result.push_back(std::move(*exclusion_zone));
    }
    if (result.size() > 1) {
        result = extract_mutually_exclusive_regions(result);
    }
    return result;
}

auto merge(const std::vector<GenomicRegion>& indicator_blocks, const std::vector<GenomicRegion>& exclusion_zones)
{
    std::vector<GenomicRegion> result {};
    result.reserve(indicator_blocks.size());
    auto last_block = std::cbegin(indicator_blocks);
    for (auto&& exclusion_zone : exclusion_zones) {
        auto interacting = bases(overlap_range(last_block, std::cend(indicator_blocks), exclusion_zone, BidirectionallySortedTag {}));
        result.insert(std::cend(result), last_block, std::begin(interacting));
        if (empty(interacting)) {
            result.push_back(std::move(exclusion_zone));
        } else {
            auto indicator_block = closed_region(interacting.front(), interacting.back());
            result.push_back(encompassing_region(indicator_block, exclusion_zone));
        }
        last_block = std::end(interacting);
    }
    result.insert(std::cend(result), last_block, std::cend(indicator_blocks));
    return result;
}

auto extract_indicator_alleles(std::vector<GenomicRegion> indicator_blocks, const MappableFlatSet<Allele>& alleles,
                               const HaplotypeTree& tree,
                               const boost::optional<Haplotype::NucleotideSequence::size_type> max_indicator_join_distance)
{
    if (indicator_blocks.size() < 2) return indicator_blocks;
    indicator_blocks = get_joined_blocks(std::move(indicator_blocks), alleles, tree);
    if (!max_indicator_join_distance) return indicator_blocks;
    auto exclusion_zones = get_exclusion_zones(indicator_blocks, alleles, tree, *max_indicator_join_distance);
    if (exclusion_zones.empty()) {
        return indicator_blocks;
    } else {
        return merge(std::move(indicator_blocks), std::move(exclusion_zones));
    }
}

double get_required_novel_fraction(HaplotypeGenerator::Policies::Lagging policy) noexcept
{
    using HGP = HaplotypeGenerator::Policies::Lagging;
    switch (policy) {
        case HGP::none:
        case HGP::conservative:
            return 1.5;
        case HGP::moderate:
            return 2;
        case HGP::normal:
            return 4;
        case HGP::aggressive:
            return 6;
        default:
            return 1; // prevents compiler warning
    }
}

auto to_log2s(const std::vector<unsigned>& values)
{
    std::vector<double> result(values.size());
    std::transform(std::cbegin(values), std::cend(values), std::begin(result),
                   [] (auto value) { return std::log2(value); });
    return result;
}

auto extract_overlap_counts(const std::vector<GenomicRegion>& regions, const MappableFlatSet<Allele>& alleles)
{
    std::vector<unsigned> result(regions.size());
    std::transform(std::cbegin(regions), std::cend(regions), std::begin(result),
                   [&] (const auto& region) { return count_overlapped(alleles, region); });
    return result;
}

auto get_partial_overlap_factors(const std::vector<GenomicRegion>& regions, const MappableFlatSet<Allele>& alleles)
{
    auto factors = to_log2s(extract_overlap_counts(regions, alleles));
    std::partial_sum(std::cbegin(factors), std::cend(factors), std::begin(factors));
    std::vector<std::size_t> result(factors.size());
    std::transform(std::cbegin(factors), std::cend(factors), std::begin(result),
                   [] (auto f) { return static_cast<std::size_t>(std::round(f)); });
    return result;
}

unsigned lagging_level(const HaplotypeGenerator::Policies::Lagging& policy) noexcept
{
    using HGP = HaplotypeGenerator::Policies::Lagging;
    switch (policy) {
        case HGP::none: return 0;
        case HGP::conservative: return 1;
        case HGP::moderate: return 2;
        case HGP::normal: return 3;
        case HGP::aggressive: return 4;
        default:
            return 0; // prevents compiler warning
    }
}

std::size_t get_target_tree_size(const HaplotypeTree& curr_tree,
                                 const std::vector<GenomicRegion>& indicator_blocks,
                                 const std::vector<GenomicRegion>& novel_blocks,
                                 const MappableFlatSet<Allele>& alleles,
                                 const HaplotypeGenerator::Policies policies)
{
    const auto curr_tree_size = curr_tree.num_haplotypes();
    if (curr_tree_size == 0) return 0;
    if (novel_blocks.empty() || indicator_blocks.empty()) return curr_tree_size;
    const auto novel_factors = get_partial_overlap_factors(novel_blocks, alleles);
    auto target_tree_size = policies.haplotype_limits.target;
    const auto effective_log_space = static_cast<std::size_t>(std::log2(std::max(target_tree_size / curr_tree_size, std::size_t {1})));
    if (effective_log_space >= novel_factors.back()) {
        return curr_tree_size;
    } else {
        const auto novel_fraction = get_required_novel_fraction(policies.lagging);
        const auto num_novels_required = static_cast<std::size_t>(novel_factors.size() / novel_fraction);
        auto required_novel_factor = novel_factors[num_novels_required > 0 ? num_novels_required - 1 : 0];
        if (novel_blocks.size() == 1 && lagging_level(policies.lagging) > 1) {
            target_tree_size = policies.haplotype_limits.holdout;
        }
        const auto tree_reduction_denom = static_cast<std::size_t>(std::pow(2, required_novel_factor));
        return std::min(target_tree_size / tree_reduction_denom, curr_tree_size);
    }
}

auto expand_rhs_by_max_ref_dist(const GenomicRegion& region, const MappableFlatSet<Allele>& alleles, const HaplotypeTree tree)
{
    return expand_rhs(region,  max_ref_distance(region, alleles, tree));
}

auto find_rightmost_expanded(const std::vector<GenomicRegion>& blocks, const MappableFlatSet<Allele>& alleles,
                             const HaplotypeTree tree)
{
    std::vector<GenomicRegion> expanded_blocks(blocks.size());
    std::transform(std::cbegin(blocks), std::cend(blocks), std::begin(expanded_blocks),
                   [&] (const auto& block) { return expand_rhs_by_max_ref_dist(block, alleles, tree); });
    const auto itr = rightmost_mappable(expanded_blocks);
    const auto offset =  std::distance(std::cbegin(expanded_blocks), itr);
    return std::make_pair(std::next(std::cbegin(blocks), offset), *itr);
}

auto expand_lhs_by_max_ref_dist(const GenomicRegion& region, const MappableFlatSet<Allele>& alleles, const HaplotypeTree tree)
{
    const auto max_ref_dist = max_ref_distance(region, alleles, tree);
    return expand_lhs(region, std::min(max_ref_dist, static_cast<std::remove_const_t<decltype(max_ref_dist)>>(region.begin())));
}

auto get_leftmost_expanded(const std::vector<GenomicRegion>& blocks, const MappableFlatSet<Allele>& alleles,
                           const HaplotypeTree tree)
{
    assert(!blocks.empty());
    auto result = expand_lhs_by_max_ref_dist(blocks.front(), alleles, tree);
    std::for_each(std::next(std::cbegin(blocks)), std::cend(blocks), [&] (const auto& block) {
        auto expanded_block = expand_lhs_by_max_ref_dist(block, alleles, tree);
        if (begins_before(expanded_block, result)) {
            result = std::move(expanded_block);
        }
    });
    return result;
}

std::vector<GenomicRegion>
remove_interacting_indicator_tail(std::vector<GenomicRegion>& indicator_blocks,
                               const std::vector<GenomicRegion>& novel_blocks,
                               const MappableFlatSet<Allele>& alleles, const HaplotypeTree tree)
{
    std::vector<GenomicRegion> result {};
    if (!indicator_blocks.empty()) {
        std::vector<GenomicRegion>::const_iterator rightmost_indicator_itr;
        GenomicRegion expanded_indicator_tail;
        std::tie(rightmost_indicator_itr, expanded_indicator_tail) = find_rightmost_expanded(indicator_blocks, alleles, tree);
        const auto leftmost_novel = get_leftmost_expanded(novel_blocks, alleles, tree);
        if (overlaps(expanded_indicator_tail, leftmost_novel)) {
            result.assign(rightmost_indicator_itr, std::cend(indicator_blocks));
            indicator_blocks.erase(rightmost_indicator_itr, std::cend(indicator_blocks));
        }
    }
    return result;
}

void prune_indicators(HaplotypeTree& tree, std::vector<GenomicRegion>& indicator_regions,
                      const std::size_t target_tree_size)
{
    auto itr = std::find_if(std::cbegin(indicator_regions), std::cend(indicator_regions),
                            [&tree, target_tree_size](const auto& region) {
                                if (tree.num_haplotypes() > target_tree_size) {
                                    tree.clear(region);
                                    return false;
                                } else {
                                    return true;
                                }
                            });
    indicator_regions.erase(std::cbegin(indicator_regions), itr);
}

void remove_blocks_after(std::vector<GenomicRegion>& blocks, const GenomicRegion& region)
{
    auto itr = std::find_if_not(std::crbegin(blocks), std::crend(blocks),
                                [&] (const auto& block) { return is_after(block, region); });
    blocks.erase(itr.base(), std::cend(blocks));
}

unsigned get_num_ideal_new_novel_blocks(const std::vector<GenomicRegion>& novel_blocks,
                                        const GenomicRegion& indicator_region,
                                        const MappableFlatSet<Allele>& alleles)
{
    const auto num_indicators = count_contained(alleles, indicator_region);
    if (num_indicators > 20) {
        if (novel_blocks.size() > 10) {
            return 4;
        } else if (novel_blocks.size() > 5) {
            return 3;
        } else if (novel_blocks.size() >= 3) {
            return 2;
        }
    }
    return 1;
}

template <typename Range>
unsigned extend_novel(HaplotypeTree& tree, const std::vector<GenomicRegion>& novel_blocks,
                      const Range& novel_alleles, const unsigned ideal_num_added_novel_blocks,
                      const HaplotypeGenerator::Policies::HaplotypeLimits& limits)
{
    unsigned num_novel_blocks_added {0};
    for (const auto& block : novel_blocks) {
        const auto interacting_alleles = contained_range(novel_alleles, block);
        const auto last_added = extend_tree_until(interacting_alleles, tree, limits.overflow);
        if (last_added != std::cend(interacting_alleles)) {
            if (num_novel_blocks_added > 0) {
                tree.clear(block);
            }
            break;
        }
        ++num_novel_blocks_added;
        if (num_novel_blocks_added >= ideal_num_added_novel_blocks || tree.num_haplotypes() >= limits.holdout) {
            if (tree.num_haplotypes() > limits.target) {
                if (num_novel_blocks_added > ideal_num_added_novel_blocks
                    && !(num_novel_blocks_added == novel_blocks.size() && tree.num_haplotypes() < limits.holdout)) {
                    tree.clear(block);
                    --num_novel_blocks_added;
                }
                break;
            } else if (tree.num_haplotypes() == limits.target) {
                break;
            }
        }
    }
    return num_novel_blocks_added;
}

} // namespace

void HaplotypeGenerator::update_lagged_next_active_region() const
{
    if (contains(active_region_, rightmost_allele_)) {
        next_active_region_ = shift(tail_region(rightmost_allele_), 2); // Nothing more to do
        return;
    }
    const auto max_lagged_region = find_max_lagged_region();
    if (!overlaps(active_region_, max_lagged_region)) {
        next_active_region_ = std::move(max_lagged_region);
    } else {
        HaplotypeTree test_tree {tree_}; // use a temporary tree to see how much we can lag
        if (begins_before(active_region_, max_lagged_region)) {
            if (try_extend_tree_without_removal(test_tree, active_region_, alleles_,  max_lagged_region,
                                                policies_.haplotype_limits.target)) {
                next_active_region_ = test_tree.encompassing_region();
                return;
            } else if (!in_holdout_mode()) {
                safe_clear_passed(test_tree, active_region_, alleles_,  max_lagged_region);
            }
        }
        // overlap_range is required for novel alleles as any holdout alleles
        // just reintroduced may overlap with the indicator and novel region.
        const auto novel_region  = right_overhang_region(max_lagged_region, active_region_);
        const auto novel_alleles = overlap_range(alleles_, novel_region);
        assert(!novel_alleles.empty());
        auto novel_blocks = extract_mutually_exclusive_regions(novel_alleles);
        // contained_range is required for indicators as previous active alleles must be contained
        // within the reported active region.
        const auto indicator_region = *overlapped_region(active_region_, max_lagged_region);
        std::vector<GenomicRegion> protected_indicator_blocks {};
        std::size_t target_tree_size {};
        if (has_contained(alleles_, indicator_region)) {
            const auto indicator_alleles = contained_range(alleles_, indicator_region);
            auto indicator_blocks = extract_mutually_exclusive_regions(indicator_alleles);
            // Although HaplotypeTree can handle duplicate extension, if the tree is not in a complete
            // state (i.e. it has been pruned) then adding duplicates will corrupt the tree.
            if (has_duplicate_insertion(indicator_blocks, novel_blocks)) {
                pop_front(novel_blocks);
            }
            if (!in_holdout_mode()) {
                const auto novel_overlap_region = encompassing_region(novel_alleles);
                while (!indicator_blocks.empty() && overlaps(indicator_blocks.back(), novel_overlap_region)) {
                    // This can only happen if holdouts have just been reintroduced, in which case we may need to
                    // 'rewind' some indicators
                    indicator_blocks.pop_back();
                }
                auto expanded_indicator_blocks = extract_indicator_alleles(indicator_blocks, alleles_, tree_,
                                                                           policies_.max_indicator_join_distance);
                target_tree_size = get_target_tree_size(test_tree, expanded_indicator_blocks, novel_blocks,
                                                        alleles_, policies_);
                protected_indicator_blocks = remove_interacting_indicator_tail(expanded_indicator_blocks, novel_blocks,
                                                                               alleles_, tree_);
                prune_indicators(test_tree, expanded_indicator_blocks, target_tree_size);
            }
        }
        if (in_holdout_mode() && ends_before(top_holdout_region(), novel_region)) {
            remove_blocks_after(novel_blocks, top_holdout_region());
        }
        const auto ideal_num_new_novel_blocks = get_num_ideal_new_novel_blocks(novel_blocks, indicator_region, alleles_);
        auto num_novel_blocks_added = extend_novel(test_tree, novel_blocks, novel_alleles, ideal_num_new_novel_blocks,
                                                   policies_.haplotype_limits);
        if (num_novel_blocks_added == 0 && protected_indicator_blocks.size() > 1) {
            auto last_block = protected_indicator_blocks.back();
            protected_indicator_blocks.pop_back();
            prune_indicators(test_tree, protected_indicator_blocks, target_tree_size);
            protected_indicator_blocks.assign({last_block});
            num_novel_blocks_added = extend_novel(test_tree, novel_blocks, novel_alleles, 1, policies_.haplotype_limits);
        }
        if (num_novel_blocks_added > 0) {
            next_active_region_ = test_tree.encompassing_region();
        } else {
            assert(!novel_blocks.empty());
            if (test_tree.is_empty()) {
                next_active_region_ = novel_blocks.front();
            } else {
                next_active_region_ = closed_region(test_tree.encompassing_region(), novel_blocks.front());
            }
        }
    }
}

void HaplotypeGenerator::prepare_for_next_active_region()
{
    if (begins_before(active_region_, *next_active_region_)) {
        auto passed_region = left_overhang_region(active_region_, *next_active_region_);
        if (is_backtracking_enabled()) cache_active_haplotypes(passed_region);
        const auto passed_alleles = overlap_range(alleles_, passed_region);
        if (passed_alleles.empty()) {
            tree_.clear(passed_region);
            return;
        }
        if (can_remove_entire_passed_region(active_region_, *next_active_region_, passed_alleles)) {
            alleles_.erase_overlapped(passed_region);
            tree_.clear(passed_region);
        } else if (requires_staged_removal(passed_alleles)) {
            // We need to be careful here as insertions adjacent to passed_region are
            // considered overlapped and would be wrongly erased if we erased the whole
            // region. But, we also want to clear all single base alleles left adjacent with
            // next_active_region_, as they have truly been passed.
            
            // This will erase everything to the left of the adjacent insertion, other than
            // the single base alleles adjacent with next_active_region_.
            const auto first_removal_region = expand_rhs(passed_region, -1);
            alleles_.erase_overlapped(first_removal_region);
            // This will erase the remaining single base alleles in passed_region, but not the
            // insertions in next_active_region_.
            const auto second_removal_region = tail_region(first_removal_region);
            alleles_.erase_overlapped(second_removal_region);
            
            if (is_after(*next_active_region_, active_region_)) {
                assert(tree_.is_empty() || contains(active_region_, tree_.encompassing_region()));
                tree_.clear();
            } else {
                tree_.clear(first_removal_region);
                tree_.clear(second_removal_region);
            }
        } else {
            const auto removal_region = expand_rhs(passed_region, -1);
            alleles_.erase_overlapped(removal_region);
            tree_.clear(removal_region);
        }
        if (overlaps(passed_region, rightmost_allele_) && !alleles_.empty()) {
            rightmost_allele_ = alleles_.rightmost();
        }
    }
}

void HaplotypeGenerator::safe_clear_tree(const GenomicRegion& region)
{
    const auto first_removal_region = expand_rhs(region, -1);
    tree_.clear(first_removal_region);
    tree_.clear(tail_region(first_removal_region));
}

void HaplotypeGenerator::populate_tree()
{
    if (in_holdout_mode() && can_reintroduce_holdouts()) {
        populate_tree_with_holdouts();
    } else {
        if (alleles_.empty()) {
            extend_tree_with_cached_haplotypes();
        } else {
            if (is_backtrack_active() && !haplotype_blocks_.empty()) {
                extend_tree_with_cached_haplotypes();
            } else {
                update_next_active_region();
                if (is_after(*next_active_region_, rightmost_allele_)) {
                    alleles_.clear();
                    if (is_backtracking_enabled()) cache_active_haplotypes();
                    active_region_ = *next_active_region_;
                    reset_next_active_region();
                    clear_and_populate_tree_with_cached_haplotypes();
                } else {
                    if (!in_holdout_mode()) prepare_for_next_active_region();
                    if (should_populate_tree_with_cached_haplotype()) {
                        reset_next_active_region();
                        clear_and_populate_tree_with_cached_haplotypes();
                    } else {
                        active_haplotype_blocks_.clear();
                        populate_tree_with_novel_alleles();
                    }
                }
            }
        }
    }
}

void HaplotypeGenerator::populate_tree_with_novel_alleles()
{
    assert(!alleles_.empty());
    assert(next_active_region_);
    auto novel_active_region = *next_active_region_;
    if (!tree_.is_empty()) {
        novel_active_region = right_overhang_region(*next_active_region_, active_region_);
    }
    auto novel_active_alleles = overlap_range(alleles_, novel_active_region);
    assert(!empty(novel_active_alleles));
    if (overlaps(novel_active_alleles.front(), active_region_)) {
        // Then there are duplicate insertions at the front of the novel region that must be removed
        while (!empty(novel_active_alleles) && overlaps(novel_active_alleles.front(), active_region_)) {
            novel_active_alleles.advance_begin(1);
        }
        if (!empty(novel_active_alleles)) {
            novel_active_region = encompassing_region(novel_active_alleles);
        } else {
            novel_active_region = tail_region(*next_active_region_);
        }
    }
    auto last_added_novel_itr = extend_tree_until(novel_active_alleles, tree_, policies_.haplotype_limits.holdout);
    if (last_added_novel_itr != std::cend(novel_active_alleles)) {
        reset_next_active_region();
        const auto active_region_before_holdout = active_region_;
        const auto novel_region_before_holdout = novel_active_region;
        auto next_holdout_region = novel_active_region;
        while (last_added_novel_itr != std::cend(novel_active_alleles) && can_try_extracting_holdouts(next_holdout_region)) {
            if (!try_extract_holdouts(next_holdout_region)) {
                break;
            }
            tree_.clear(novel_active_region);
            active_region_ = active_region_before_holdout;
            update_next_active_region();
            active_region_ = *std::move(next_active_region_);
            reset_next_active_region();
            novel_active_region = right_overhang_region(active_region_, active_region_before_holdout);
            if (begins_before(novel_active_region, novel_region_before_holdout)) {
                if (!is_before(novel_active_region, novel_region_before_holdout)) {
                    novel_active_region = closed_region(novel_region_before_holdout, novel_active_region);
                }
            }
            novel_active_alleles = overlap_range(alleles_, novel_active_region);
            assert(!empty(novel_active_alleles));
            while (begins_before(novel_active_alleles.front(), active_region_before_holdout)
                   && ends_before(novel_active_alleles.front(), novel_active_region)) {
                novel_active_alleles.advance_begin(1);
                assert(!empty(novel_active_alleles));
            }
            last_added_novel_itr = extend_tree_until(novel_active_alleles, tree_, policies_.haplotype_limits.holdout);
            if (overlaps(active_region_, top_holdout_region())) {
                next_holdout_region = *overlapped_region(active_region_, top_holdout_region());
            } else {
                next_holdout_region = novel_active_region;
            }
        }
        if (last_added_novel_itr != std::cend(novel_active_alleles)) {
            last_added_novel_itr = extend_tree_until(last_added_novel_itr, std::cend(novel_active_alleles), tree_,
                                                     policies_.haplotype_limits.overflow);
            if (last_added_novel_itr != std::cend(novel_active_alleles)) {
                if (in_holdout_mode()) {
                    active_region_ = encompassing_region(active_region_, tree_.encompassing_region());
                    active_region_ = encompassing_region(active_region_, *holdout_region_);
                } else {
                    active_region_ = tree_.encompassing_region();
                }
                throw HaplotypeOverflow {active_region_, tree_.num_haplotypes()};
            } else {
                active_region_ = tree_.encompassing_region();
            }
        }
    } else {
        active_region_ = *std::move(next_active_region_);
        reset_next_active_region();
    }
}

void HaplotypeGenerator::populate_tree_with_holdouts()
{
    reintroduce_holdouts();
    if (tree_.num_haplotypes() > policies_.haplotype_limits.overflow) {
        throw HaplotypeOverflow {active_region_, tree_.num_haplotypes()};
    }
    active_region_ = tree_.encompassing_region();
    if (!in_holdout_mode() && has_rhs_sandwich_insertion(alleles_, active_region_)) {
        resolve_sandwich_insertion();
    }
    reset_next_active_region();
}

bool HaplotypeGenerator::can_populate_tree_with_cached_haplotype(const unsigned max_haplotypes) const
{
    return !haplotype_blocks_.empty() && (tree_.num_haplotypes() * haplotype_blocks_.front().size()) <= max_haplotypes;
}

bool HaplotypeGenerator::can_populate_tree_with_cached_haplotype() const
{
    return can_populate_tree_with_cached_haplotype(policies_.haplotype_limits.target);
}

bool HaplotypeGenerator::should_populate_tree_with_cached_haplotype() const
{
    return can_populate_tree_with_cached_haplotype()
        && (alleles_.empty()
            || ((!next_active_region_ || !overlaps(*next_active_region_, active_region_))
                && (haplotype_blocks_.size() > 1 && max_cached_haplotypes() >= policies_.haplotype_limits.target / 2)));
}

std::size_t HaplotypeGenerator::max_cached_haplotypes() const
{
    const static auto multiplies_size = [] (auto curr, const auto& block) { return curr * block.size(); };
    return std::accumulate(std::cbegin(haplotype_blocks_), std::cend(haplotype_blocks_), std::size_t {1}, multiplies_size);
}

bool can_add_block(const MappableBlock<Haplotype>& block,
                   const HaplotypeTree& tree,
                   const unsigned max_haplotypes,
                   const HaplotypeGenerator::Policies::Backtrack backtrack_policy,
                   const boost::optional<const TemplateMap&> reads)
{
    if (tree.num_haplotypes() * block.size() > max_haplotypes) return false;
    if (backtrack_policy == HaplotypeGenerator::Policies::Backtrack::aggressive) return true;
    return !reads || tree.is_empty() || has_shared(*reads, tree.encompassing_region(), block);
}

unsigned HaplotypeGenerator::extend_tree_with_cached_haplotypes(const unsigned max_haplotypes)
{
    if (!haplotype_blocks_.empty()) {
        const auto try_add_block = [this, max_haplotypes] (const auto& block) {
            if (can_add_block(block, tree_, max_haplotypes, policies_.backtrack, read_templates_)) {
                extend_tree(block, tree_);
                return false;
            } else {
                return true;
            }
        };
        const auto itr = std::find_if(std::begin(haplotype_blocks_), std::end(haplotype_blocks_), try_add_block);
        const auto num_blocks_added = static_cast<unsigned>(std::distance(std::begin(haplotype_blocks_), itr));
        if (num_blocks_added > 0) {
            if (debug_log_) {
                auto log = stream(*debug_log_);
                log << "Populated haplotype tree with " << num_blocks_added << " of " << haplotype_blocks_.size() << " haplotype blocks:\n";
                std::for_each(std::begin(haplotype_blocks_), itr, [&log] (const auto& block) {
                     log << mapped_region(block) << " with " << block.size() << " haplotypes\n";
                });
            }
            active_haplotype_blocks_.insert(std::cend(active_haplotype_blocks_),
                                            std::make_move_iterator(std::begin(haplotype_blocks_)),
                                            std::make_move_iterator(itr));
            haplotype_blocks_.erase(std::begin(haplotype_blocks_), itr);
            active_region_ = tree_.encompassing_region();
        }
        return num_blocks_added;
    }
    return 0;
}

void HaplotypeGenerator::extend_tree_with_cached_haplotypes()
{
    if (!haplotype_blocks_.empty()) {
        auto num_blocks_added = extend_tree_with_cached_haplotypes(policies_.haplotype_limits.target);
        if (num_blocks_added == 0) {
            if (debug_log_) *debug_log_ << "Failed to extend tree with cached haplotypes";
            clear_and_populate_tree_with_cached_haplotypes();
        }
    }
}

void HaplotypeGenerator::clear_and_populate_tree_with_cached_haplotypes()
{
    if (debug_log_) stream(*debug_log_) << "Clearing tree with " << tree_.num_haplotypes() << " haplotypes and "
                                        << active_haplotype_blocks_.size() << " active haplotype blocks";
    tree_.clear();
    active_haplotype_blocks_.clear();
    if (!haplotype_blocks_.empty()) extend_tree_with_cached_haplotypes(policies_.haplotype_limits.target);
}

bool HaplotypeGenerator::in_holdout_mode() const noexcept
{
    assert((holdout_region_ && !active_holdouts_.empty()) || ((!holdout_region_ && active_holdouts_.empty())));
    return !active_holdouts_.empty();
}

const GenomicRegion& HaplotypeGenerator::top_holdout_region() const
{
    assert(in_holdout_mode());
    return active_holdouts_.top().region;
}

bool HaplotypeGenerator::can_try_extracting_holdouts(const GenomicRegion& region) const noexcept
{
    return active_holdouts_.size() < policies_.max_holdout_depth && has_overlapped(alleles_, region);
}

namespace debug {

template <typename S, typename Contianer>
void print_new_holdouts(S&& stream, const Contianer& alleles)
{
    stream << "Adding " << alleles.size() << " alleles to the holdout stack:" << '\n';
    for (const auto& allele : alleles) {
        stream << allele << '\n';
    }
}

} // namespace debug

template <typename Range>
unsigned estimate_num_haplotype(const Range& alleles, const GenomicRegion& next_active_region)
{
    return std::exp2(count_overlapped(alleles, next_active_region));
}

template <typename Range>
bool require_more_holdouts(const Range& alleles, const GenomicRegion& next_active_region,
                           const unsigned haplotype_limit)
{
    return !alleles.empty() && estimate_num_haplotype(alleles, next_active_region) > haplotype_limit;
}

namespace {

template <typename Container, typename Mappable>
auto count_fully_contained(const Container& mappables, const Mappable& mappable)
{
    auto contained = contained_range(mappables, mappable);
    while (!empty(contained) && mapped_end(contained.front()) == mapped_begin(mappable)) {
        contained.advance_begin(1);
    }
    while (!empty(contained) && mapped_begin(contained.back()) == mapped_end(mappable)) {
        contained.advance_end(-1);
    }
    return size(contained);
}

template <typename Container, typename Mappable>
bool has_fully_contained(const Container& mappables, const Mappable& mappable)
{
    return count_fully_contained(mappables, mappable) > 0;
}

auto extract_unique_regions(const MappableFlatSet<Allele>& alleles)
{
    auto result = extract_regions(alleles);
    result.erase(std::unique(std::begin(result), std::end(result)), std::end(result));
    return result;
}

struct ContainmentCount
{
    GenomicRegion region;
    std::size_t count;
};

auto get_containment_counts(const MappableFlatSet<Allele>& alleles)
{
    const auto allele_regions = extract_unique_regions(alleles);
    std::vector<ContainmentCount> result {};
    result.reserve(result.size());
    std::transform(std::cbegin(allele_regions), std::cend(allele_regions), std::back_inserter(result),
                   [&alleles] (const auto& region) -> ContainmentCount {
                       return {region, count_fully_contained(alleles, region)};
                   });
    std::sort(std::begin(result), std::end(result),
              [] (const auto& lhs, const auto& rhs) {
                  if (lhs.count == rhs.count) {
                      // Prefer holding out larger regions
                      return size(lhs.region) > size(rhs.region);
                  }
                  return lhs.count > rhs.count;
              });
    return result;
}

using HoldoutRange = boost::iterator_range<MappableFlatSet<Allele>::const_iterator>;

HoldoutRange get_holdout_range(const MappableFlatSet<Allele>& alleles, const GenomicRegion& holdout_region)
{
    // It is safe to take base iterators as alleles with the same region must be adjacent
    const auto contained = bases(contained_range(alleles, holdout_region));
    const auto is_holdout = [&holdout_region] (const auto& allele) {
        return is_same_region(allele, holdout_region);
    };
    const auto first_holdout = std::find_if(std::cbegin(contained), std::cend(contained), is_holdout);
    assert(first_holdout != std::cend(contained));
    const auto last_holdout = std::find_if_not(std::next(first_holdout), std::cend(contained), is_holdout);
    return boost::make_iterator_range(first_holdout, last_holdout);
}

void remove_move(MappableFlatSet<Allele>& src, const HoldoutRange& holdouts, std::deque<Allele>& dst)
{
    dst.insert(std::cend(dst), std::cbegin(holdouts), std::cend(holdouts));
    src.erase(std::cbegin(holdouts), std::cend(holdouts));
}

auto demote_all(const std::vector<GenomicRegion>& regions)
{
    std::vector<ContigRegion> result(regions.size());
    std::transform(std::cbegin(regions), std::cend(regions), std::begin(result),
                   [] (const auto& region) { return region.contig_region(); });
    return result;
}

} // namespace

namespace debug {

void log_new_holdouts(const std::deque<Allele>& holdouts, boost::optional<logging::DebugLogger>& log)
{
    if (log) {
        debug::print_new_holdouts(stream(*log), holdouts);
    }
}

} // namespace debug

bool HaplotypeGenerator::try_extract_holdouts(GenomicRegion region)
{
    auto new_holdout_set = propose_new_holdout_set(std::move(region));
    if (new_holdout_set) {
        std::deque<Allele> new_holdout_alleles {};
        auto new_holdout_regions = demote_all(extract_mutually_exclusive_regions(new_holdout_set->alleles));
        if (previous_holdout_regions_.count(new_holdout_regions) == 0) {
            utils::append(new_holdout_set->alleles, new_holdout_alleles);
            active_holdouts_.push(std::move(*new_holdout_set));
            previous_holdout_regions_.insert(std::move(new_holdout_regions));
        }
        if (!new_holdout_alleles.empty()) {
            std::sort(std::begin(new_holdout_alleles), std::end(new_holdout_alleles));
            debug::log_new_holdouts(new_holdout_alleles, debug_log_);
            auto new_holdout_region = encompassing_region(new_holdout_alleles);
            if (holdout_region_) {
                holdout_region_ = encompassing_region(*holdout_region_, new_holdout_region);
            } else {
                holdout_region_ = std::move(new_holdout_region);
            }
            alleles_.erase_all(std::cbegin(new_holdout_alleles), std::cend(new_holdout_alleles));
            return true;
        } else {
            return false;
        }
    } else {
        return false;
    }
}

boost::optional<HaplotypeGenerator::HoldoutSet> HaplotypeGenerator::propose_new_holdout_set(GenomicRegion region) const
{
    assert(can_try_extracting_holdouts(region));
    const auto active_alleles = copy_overlapped(alleles_, region);
    assert(!active_alleles.empty());
    auto containment_counts = get_containment_counts(active_alleles);
    auto last_viable_holdout = std::upper_bound(std::begin(containment_counts), std::end(containment_counts),
                                                3u, [] (auto lhs, const auto& rhs) { return lhs > rhs.count; });
    if (last_viable_holdout != std::end(containment_counts)) {
        last_viable_holdout = std::remove_if(std::begin(containment_counts), last_viable_holdout,
                                             [] (const auto& c) { return size(c.region) < 2; });
        const auto num_viable_holdouts = std::distance(std::begin(containment_counts), last_viable_holdout);
        if (num_viable_holdouts == 0) return boost::none;
        auto holdout_itr = std::begin(containment_counts);
        if (num_viable_holdouts > 1) {
            const auto good_count = std::log2(policies_.haplotype_limits.holdout);
            auto itr = std::find_if(std::next(holdout_itr), last_viable_holdout,
                                    [=] (const auto& c) {
                                        return c.count > good_count && is_before(c.region, holdout_itr->region);
                                    });
            if (itr != last_viable_holdout) holdout_itr = itr;
        }
        const auto holdouts = get_holdout_range(active_alleles, holdout_itr->region);
        assert(!holdouts.empty());
        return HoldoutSet {std::cbegin(holdouts), std::cend(holdouts), holdout_itr->region};
    } else {
        return boost::none;
    }
}

bool HaplotypeGenerator::can_reintroduce_holdouts() const noexcept
{
    assert(in_holdout_mode());
    if (!ends_before(active_region_, top_holdout_region())) {
        return true;
    } else {
        const auto remaining_holdout_region = right_overhang_region(top_holdout_region(), active_region_);
        return !has_fully_contained(alleles_, remaining_holdout_region);
    }
}

namespace debug {

template <typename S, typename Contianer>
void print_old_holdouts(S&& stream, const Contianer& alleles)
{
    stream << "Reintroducing " << alleles.size() << " holdout alleles:" << '\n';
    for (const auto& allele : alleles) {
        stream << allele << '\n';
    }
}

} // namespace debug

void HaplotypeGenerator::reintroduce_holdouts()
{
    assert(!active_holdouts_.empty());
    if (debug_log_) debug::print_old_holdouts(stream(*debug_log_), active_holdouts_.top().alleles);
    splice(active_holdouts_.top().alleles, tree_);
    if (ends_before(*holdout_region_, active_region_)) {
        auto extended_region = right_overhang_region(active_region_, *holdout_region_);
        extend_tree(contained_range(alleles_, extended_region), tree_);
    }
    alleles_.insert(std::make_move_iterator(std::begin(active_holdouts_.top().alleles)),
                    std::make_move_iterator(std::end(active_holdouts_.top().alleles)));
    active_holdouts_.pop();
    if (active_holdouts_.empty()) {
        holdout_region_ = boost::none;
    }
}

void HaplotypeGenerator::clear_holdouts() noexcept
{
    active_holdouts_ = decltype(active_holdouts_) {};
    holdout_region_ = boost::none;
}

void HaplotypeGenerator::resolve_sandwich_insertion()
{
    const auto active_alleles = bases(contained_range(alleles_, active_region_));
    auto first_required = std::cend(active_alleles);
    const auto last_required = find_next_mutually_exclusive(first_required, std::cend(alleles_));
    first_required = extend_tree_until(first_required, last_required, tree_, policies_.haplotype_limits.overflow);
    if (first_required != last_required) {
        throw HaplotypeOverflow {active_region_, tree_.num_haplotypes()};
    }
    active_region_ = tree_.encompassing_region();
}

template <typename Range>
auto calculate_haplotype_reference_distance_lower_bound(const Range& alleles)
{
    std::size_t result {0};
    for (auto itr = std::cbegin(alleles); itr != std::cend(alleles);) {
        auto next_itr = std::find_if(std::next(itr), std::cend(alleles), [=] (const auto& x) { return !is_same_region(x, *itr); });
        const static auto ref_distance_less = [] (const auto& lhs, const auto& rhs) { return reference_distance(lhs) < reference_distance(rhs); };
        result += reference_distance(*std::max_element(itr, next_itr, ref_distance_less));
        itr = next_itr;
    }
    return result;
}

GenomicRegion HaplotypeGenerator::calculate_haplotype_region() const
{
    const auto overlapped = overlap_range(alleles_, active_region_);
    // We want to keep haplotypes as small as possible, while allowing sufficient flanking
    // reference sequence for full read re-mapping and alignment (i.e. the read must be
    // contained by the haplotype). Note the sum of the indel sizes may not be sufficient
    // as the candidate generator may not propopse all variation in the original reads.
    const auto min_flank_padding = calculate_haplotype_reference_distance_lower_bound(overlapped) + policies_.min_flank_pad;
    if (has_overlapped(reads_.get(), active_region_)) {
        const auto& lhs_read = *leftmost_overlapped(reads_.get(), active_region_);
        const auto& rhs_read = *rightmost_overlapped(reads_.get(), active_region_);
        const auto read_region = closed_region(lhs_read, rhs_read);
        GenomicRegion::Size lhs_expansion {}, rhs_expansion {};
        if (begins_before(read_region, active_region_)) {
            lhs_expansion = begin_distance(read_region, active_region_) + min_flank_padding;
        } else {
            lhs_expansion = min_flank_padding;
        }
        if (ends_before(active_region_, read_region)) {
            rhs_expansion = end_distance(active_region_, read_region) + min_flank_padding;
        } else {
            rhs_expansion = min_flank_padding;
        }
        if (active_region_.begin() < lhs_expansion) {
            rhs_expansion += lhs_expansion - active_region_.begin();
            lhs_expansion = active_region_.begin();
        }
        return expand(active_region_, lhs_expansion, rhs_expansion);
    }
    return expand(active_region_, 1);
}

bool HaplotypeGenerator::is_finished() const noexcept
{
    return alleles_.empty() && haplotype_blocks_.empty();
}

void HaplotypeGenerator::cleanup_tree()
{
    if (!(is_lagging_enabled() || in_holdout_mode())) {
        if (is_backtracking_enabled()) cache_active_haplotypes();
        tree_.clear();
    }
}

namespace {

template <typename T>
bool includes(const std::vector<T>& values, const T& value)
{
    return std::find(std::cbegin(values), std::cend(values), value) != std::cend(values);
}

} // namespace

void HaplotypeGenerator::cache_active_haplotypes(const GenomicRegion& region)
{
    if (!tree_.is_empty()) {
        const auto cache_region = overlapped_region(region, tree_.encompassing_region());
        if (cache_region) {
            auto block = tree_.extract_haplotypes(*cache_region);
            if (!block.empty() && !includes(active_haplotype_blocks_, block)) {
                if (debug_log_) stream(*debug_log_) << "Caching " << block.size() << " haplotypes in " << *cache_region;
                if (haplotype_blocks_.empty() || is_after(block, haplotype_blocks_.back())) {
                    haplotype_blocks_.push_back(std::move(block));
                } else {
                    assert(is_before(block, haplotype_blocks_.front()));
                    haplotype_blocks_.push_front(std::move(block));
                }
            }
        }
    }
}

void HaplotypeGenerator::cache_active_haplotypes()
{
    cache_active_haplotypes(active_region_);
}

boost::optional<GenomicRegion> HaplotypeGenerator::haplotype_block_region() const
{
    if (haplotype_blocks_.empty()) {
        return boost::none;
    } else {
        return closed_region(haplotype_blocks_.front(), haplotype_blocks_.back());
    }
}

boost::optional<GenomicRegion> HaplotypeGenerator::backtrack_region() const
{
    if (haplotype_blocks_.empty()) {
        return holdout_region_;
    } else {
        auto viable = *haplotype_block_region();
        if (holdout_region_) {
            viable =  encompassing_region(*holdout_region_, viable);
        }
        if (begins_before(viable, active_region_)) {
            if (overlaps(viable, active_region_)) {
                return left_overhang_region(viable, active_region_);
            } else {
                return viable;
            }
        } else {
            return boost::none;
        }
    }
}

// Builder

HaplotypeGenerator::Builder& HaplotypeGenerator::Builder::set_lagging_policy(const Policies::Lagging policy) noexcept
{
    policies_.lagging = policy;
    return *this;
}

HaplotypeGenerator::Builder& HaplotypeGenerator::Builder::set_extension_policy(Policies::Extension policy) noexcept
{
    policies_.extension = policy;
    return *this;
}

HaplotypeGenerator::Builder& HaplotypeGenerator::Builder::set_backtrack_policy(Policies::Backtrack policy) noexcept
{
    policies_.backtrack = policy;
    return *this;
}

HaplotypeGenerator::Builder& HaplotypeGenerator::Builder::set_target_limit(const unsigned n) noexcept
{
    policies_.haplotype_limits.target = n;
    if (policies_.haplotype_limits.holdout >= n) {
        policies_.haplotype_limits.holdout = policies_.haplotype_limits.holdout + 1;
        policies_.haplotype_limits.overflow = policies_.haplotype_limits.holdout + 1;
    }
    return *this;
}

HaplotypeGenerator::Builder& HaplotypeGenerator::Builder::set_holdout_limit(const unsigned n) noexcept
{
    policies_.haplotype_limits.holdout = std::max(n, policies_.haplotype_limits.target + 1);
    return *this;
}

HaplotypeGenerator::Builder& HaplotypeGenerator::Builder::set_overflow_limit(const unsigned n) noexcept
{
    policies_.haplotype_limits.overflow = std::max(n, policies_.haplotype_limits.holdout);
    return *this;
}

HaplotypeGenerator::Builder& HaplotypeGenerator::Builder::set_max_holdout_depth(const unsigned n) noexcept
{
    policies_.max_holdout_depth = n;
    return *this;
}

HaplotypeGenerator::Builder& HaplotypeGenerator::Builder::set_min_flank_pad(const Haplotype::MappingDomain::Size n) noexcept
{
    policies_.min_flank_pad = n;
    return *this;
}

HaplotypeGenerator::Builder& HaplotypeGenerator::Builder::set_max_indicator_join_distance(Haplotype::NucleotideSequence::size_type n) noexcept
{
    policies_.max_indicator_join_distance = n;
    return *this;
}

HaplotypeGenerator::Builder& HaplotypeGenerator::Builder::set_max_expected_log_allele_count_per_base(double v) noexcept
{
    policies_.max_expected_log_allele_count_per_base = v;
    return *this;
}

HaplotypeGenerator::Builder& HaplotypeGenerator::Builder::set_dense_variation_detector(BadRegionDetector detector) noexcept
{
    dense_variation_detector_ = std::move(detector);
    return *this;
}

HaplotypeGenerator
HaplotypeGenerator::Builder::build(const ReferenceGenome& reference,
                                   const MappableFlatSet<Variant>& candidates,
                                   const ReadMap& reads,
                                   boost::optional<const TemplateMap&> read_templates,
                                   boost::optional<const ReadPipe::Report&> reads_report) const
{
    return HaplotypeGenerator {reference, candidates, reads, read_templates, std::move(reads_report), policies_, dense_variation_detector_};
}

} // namespace coretools
} // namespace octopus<|MERGE_RESOLUTION|>--- conflicted
+++ resolved
@@ -140,14 +140,13 @@
                                        boost::optional<const TemplateMap&> read_templates,
                                        boost::optional<const ReadPipe::Report&> reads_report,
                                        Policies policies,
-<<<<<<< HEAD
-                                       DenseVariationDetector dense_variation_detector)
-: policies_{std::move(policies)}
-, tree_{get_contig(candidates), reference}
-, default_walker_{
-max_included(policies_.haplotype_limits.target),
-GenomeWalker::IndicatorPolicy::includeNone,
-get_walker_policy(policies.extension)
+                                       BadRegionDetector dense_variation_detector)
+: policies_ {std::move(policies)}
+, tree_ {get_contig(candidates), reference}
+, default_walker_ {
+    max_included(policies_.haplotype_limits.target),
+    GenomeWalker::IndicatorPolicy::includeNone,
+    get_walker_policy(policies.extension)
 }
 , holdout_walker_{
 max_included(policies_.haplotype_limits.target),
@@ -166,30 +165,6 @@
 , active_haplotype_blocks_ {}
 , debug_log_{logging::get_debug_log()}
 , trace_log_{logging::get_trace_log()}
-=======
-                                       BadRegionDetector dense_variation_detector)
-: policies_ {std::move(policies)}
-, tree_ {get_contig(candidates), reference}
-, default_walker_ {
-    max_included(policies_.haplotype_limits.target),
-    GenomeWalker::IndicatorPolicy::includeNone,
-    get_walker_policy(policies.extension)
-}
-, holdout_walker_ {
-    max_included(policies_.haplotype_limits.target),
-    GenomeWalker::IndicatorPolicy::includeAll,
-    get_walker_policy(policies.extension)
-  }
-, lagged_walker_ {}
-, alleles_ {decompose(candidates)}
-, reads_ {reads}
-, next_active_region_ {}
-, active_holdouts_ {}
-, holdout_region_ {}
-, previous_holdout_regions_ {}
-, debug_log_ {logging::get_debug_log()}
-, trace_log_ {logging::get_trace_log()}
->>>>>>> 5d34d155
 {
     assert(!candidates.empty());
     assert(!alleles_.empty());
