--- conflicted
+++ resolved
@@ -32,16 +32,9 @@
     
     struct Parameters
     {
-<<<<<<< HEAD
         Phred<double> min_variant_posterior, min_refcall_posterior;
-        unsigned ploidy;
+        std::vector<unsigned> ploidies;
         boost::optional<CoalescentModel::Parameters> prior_model_params;
-=======
-        Phred<double> min_variant_posterior;
-        Phred<double> min_refcall_posterior;
-        std::vector<unsigned> ploidies;
-        CoalescentModel::Parameters prior_model_params;
->>>>>>> 3d90d5b5
     };
     
     PopulationCaller() = delete;
