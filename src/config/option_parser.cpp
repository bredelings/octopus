--- conflicted
+++ resolved
@@ -230,14 +230,10 @@
     ("mask-3prime-shifted-soft-clipped-heads",
     po::value<bool>()->default_value(false),
     "Mask soft clipped read head sequence that is a copy of a proximate 3' sequence")
-<<<<<<< HEAD
 
     ("split-long-reads",
      po::value<bool>()->default_value(false),
      "Split reads longer than 'max-read-length' into linked fragments")
-    ;
-=======
->>>>>>> 45ad4751
     
     ("read-filtering",
      po::value<bool>()->default_value(true),
@@ -385,13 +381,8 @@
      "Gap size used to generate local assembly fallback kmers")
     
     ("max-region-to-assemble",
-<<<<<<< HEAD
      po::value<int>()->default_value(600),
      "The maximum region size that can be used for local assembly")
-=======
-     po::value<int>()->default_value(400),
-     "Maximum region size that can be used for local assembly")
->>>>>>> 45ad4751
     
     ("max-assemble-region-overlap",
      po::value<int>()->default_value(200),
